--- conflicted
+++ resolved
@@ -2,12 +2,7 @@
 root_url = https://github.com/i2mint/
 url =  https://github.com/i2mint/au
 license = mit
-<<<<<<< HEAD
-version = 0.0.9
-=======
-author = OtoSense
 version = 0.0.10
->>>>>>> 9215fcc2
 description = Async Utils
 description_file = README.md
 long_description = file:README.md
